--- conflicted
+++ resolved
@@ -232,13 +232,8 @@
 		if (!this.explicitHashKeys.contains(explicitHashKey)) {
 			int ehkLength = explicitHashKey.length();
 			messageSize += 1; // (message index + wire type for EHK table)
-<<<<<<< HEAD
-			messageSize += calculateVarintSize(ehkLength); // size of ehk length
-															// value
-=======
 			messageSize += calculateVarintSize(
 					ehkLength); /* size of ehk length value */
->>>>>>> 2e75954d
 			messageSize += ehkLength; // actual ehk length
 		}
 
@@ -249,44 +244,19 @@
 
 		// partition key field
 		innerRecordSize += 1; // (message index + wire type for PK index)
-<<<<<<< HEAD
-		innerRecordSize += calculateVarintSize(this.partitionKeys.getPotentialIndex(partitionKey)); // size
-																									// of
-																									// pk
-																									// index
-																									// value
-=======
 		innerRecordSize += calculateVarintSize(this.partitionKeys
 				.getPotentialIndex(partitionKey)); /* size of pk index value */
->>>>>>> 2e75954d
 
 		// explicit hash key field (this is optional)
 		if (explicitHashKey != null) {
 			innerRecordSize += 1; // (message index + wire type for EHK index)
-<<<<<<< HEAD
-			innerRecordSize += calculateVarintSize(this.explicitHashKeys.getPotentialIndex(explicitHashKey)); // size
-																												// of
-																												// ehk
-																												// index
-																												// value
-=======
 			innerRecordSize += calculateVarintSize(this.explicitHashKeys.getPotentialIndex(
 					explicitHashKey)); /* size of ehk index value */
->>>>>>> 2e75954d
 		}
 
 		// data field
 		innerRecordSize += 1; // (message index + wire type for record data)
-<<<<<<< HEAD
-		innerRecordSize += calculateVarintSize(data.length); // size of data
-																// length value
-		innerRecordSize += data.length; // actual data length
-
-		messageSize += 1; // (message index + wire type for record)
-		messageSize += calculateVarintSize(innerRecordSize); // size of entire
-																// record length
-																// value
-=======
+
 		innerRecordSize += calculateVarintSize(
 				data.length); /* size of data length value */
 		innerRecordSize += data.length; // actual data length
@@ -294,7 +264,6 @@
 		messageSize += 1; // (message index + wire type for record)
 		messageSize += calculateVarintSize(
 				innerRecordSize); /* size of entire record length value */
->>>>>>> 2e75954d
 		messageSize += innerRecordSize; // actual entire record length
 
 		return messageSize;
